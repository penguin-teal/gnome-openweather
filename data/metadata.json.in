--- conflicted
+++ resolved
@@ -1,14 +1,8 @@
 {
 "uuid": "@uuid@",
-<<<<<<< HEAD
-"name": "YAWE",
-"description": "Yet another weather extension to display weather information from several cities in GNOME Shell",
-"shell-version": [ "3.6", "3.8", "3.10" ],
-=======
 "name": "OpenWeather",
 "description": "Weather extension to display weather information from http://openweathermap.org/ for many cities in GNOME Shell",
-"shell-version": [ "3.8", "3.10" ],
->>>>>>> a92e5d22
+"shell-version": [ "3.6", "3.8", "3.10" ],
 "localedir": "@LOCALEDIR@",
 "url": "@url@"
 }