--- conflicted
+++ resolved
@@ -33,143 +33,6 @@
 
 from gi.repository import Gtk, Gio, Gdk
 
-<<<<<<< HEAD
-
-def up_first(string):
-    return string[0].upper() + string[1:]
-
-
-class IntSelect:
-    def __init__(self, name, value, minv, maxv, incre, page):
-        self.label = Gtk.Label(name + ":")
-        self.spin = Gtk.SpinButton()
-        self.actor = Gtk.HBox()
-        self.actor.add(self.label)
-        self.actor.add(self.spin)
-        self.spin.set_range(minv, maxv)
-        self.spin.set_increments(incre, page)
-        self.spin.set_numeric(True)
-        self.spin.set_value(value)
-
-
-class TextSelect:
-    def __init__(self, name, value):
-        self.label = Gtk.Label(name + ":")
-        self.entry = Gtk.Entry()
-        self.actor = Gtk.HBox()
-        self.actor.add(self.label)
-        self.actor.add(self.entry)
-        self.entry.set_text(value)
-
-
-
-class Select:
-    def __init__(self, name, value, items):
-        self.label = Gtk.Label(name + ":")
-        self.selector = Gtk.ComboBoxText()
-        self.actor = Gtk.HBox()
-        for item in items:
-            self.selector.append_text(item)
-        self.selector.set_active(value)
-        self.actor.add(self.label)
-        self.actor.add(self.selector)
-
-
-def set_boolean(check, schema, name):
-    schema.set_boolean(name, check.get_active())
-
-
-def set_int(spin, schema, name):
-    schema.set_int(name, spin.get_value_as_int())
-    return False
-
-def set_string(tb, schema, name):
-    schema.set_string(name, tb.get_text())
-
-def set_enum(combo, schema, name):
-    schema.set_enum(name, combo.get_active())
-
-
-def set_color(cb, schema, name):
-    schema.set_string(name, color_to_hex(cb.get_rgba()))
-
-
-class SettingFrame:
-    def __init__(self, name, schema):
-        self.schema = schema
-        self.label = Gtk.Label(name)
-        self.frame = Gtk.Frame()
-        self.frame.set_border_width(10)
-        self.vbox = Gtk.VBox(spacing=20)
-        self.hbox0 = Gtk.HBox(spacing=20)
-        self.hbox1 = Gtk.HBox(spacing=20)
-        self.hbox2 = Gtk.HBox(spacing=20)
-        self.frame.add(self.vbox)
-        self.vbox.add(self.hbox0)
-        self.vbox.add(self.hbox1)
-        self.vbox.add(self.hbox2)
-        self.items = []
-
-    def add(self, key):
-            if key == 'city':
-                item = TextSelect('City',
-                              self.schema.get_string(key))
-                self.items.append(item)
-                self.hbox1.add(item.actor)
-                item.entry.connect('activate', set_string, self.schema, key)
-            elif key == 'woeid':
-                item = TextSelect('Enter WOEID',
-                              self.schema.get_string(key))
-                self.items.append(item)
-                self.hbox1.add(item.actor)
-                item.entry.connect('activate', set_string, self.schema, key)
-
-            elif key == 'position-in-panel':
-                item = Select('Position in Panel',
-                          self.schema.get_enum(key),
-                          ('Center', 'Right'))
-	        self.items.append(item)
-            	self.hbox0.add(item.actor)
- 	        item.selector.connect('changed', set_enum, self.schema, key)
-            elif key == 'unit':
-                item = Select('Units',
-                          self.schema.get_enum(key),
-                          ('c', 'f'))
-	        self.items.append(item)
-            	self.hbox0.add(item.actor)
- 	        item.selector.connect('changed', set_enum, self.schema, key)
-
-            elif key == 'show-comment-in-panel':
-                item = Gtk.CheckButton(label='Show comment in Panel')
-		item.set_active(self.schema.get_boolean(key))
-		self.items.append(item)
-		self.hbox1.add(item)
-		item.connect('toggled', set_boolean, self.schema, key)
-            elif key == 'show-text-in-panel':
-                item = Gtk.CheckButton(label='Show text in Panel')
-		item.set_active(self.schema.get_boolean(key))
-		self.items.append(item)
-		self.hbox1.add(item)
-		item.connect('toggled', set_boolean, self.schema, key)
-            elif key == 'translate-condition':
-                item = Gtk.CheckButton(label='Translate Conditions')
-		item.set_active(self.schema.get_boolean(key))
-		self.items.append(item)
-		self.hbox1.add(item)
-		item.connect('toggled', set_boolean, self.schema, key)
-            elif key == 'use-symbolic-icons':
-                item = Gtk.CheckButton(label='Use symbolic icons')
-		item.set_active(self.schema.get_boolean(key))
-		self.items.append(item)
-		self.hbox1.add(item)
-		item.connect('toggled', set_boolean, self.schema, key)
-
-
-
-class App:
-    opt = {}
-    setting_items = ('location', 'appearences')
-=======
 class WeatherConfigurator:
 
     def keypress(self, widget, event):
@@ -224,7 +87,6 @@
         self.add_tooltip(button, tooltip)
         self.add_label(label, tooltip)
         self.elements.append(button)
->>>>>>> 47f0ec58
 
     def __init__(self):
         self.schema = Gio.Settings('org.gnome.shell.extensions.weather')
