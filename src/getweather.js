--- conflicted
+++ resolved
@@ -19,12 +19,8 @@
 import Soup from "gi://Soup";
 import { getSoupSession } from "./myloc.js"
 import { getIconName, gettextCondition } from "./weathericons.js"
-<<<<<<< HEAD
 import { WeatherUnits, WeatherPressureUnits, WeatherWindSpeedUnits } from "./constants.js";
 import { loadProviderFile } from "./providerFile.js";
-=======
-import { toLanguageCode } from "./utils.js";
->>>>>>> be9284d5
 
 export const DEFAULT_KEYS =
 [
