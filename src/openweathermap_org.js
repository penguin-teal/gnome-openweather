--- conflicted
+++ resolved
@@ -167,23 +167,12 @@
             iconname = ['weather-overcast'];
             break;
     }
-<<<<<<< HEAD
-
-    for (let i = 0; i < iconname.length; i++) {
-        if (night && this.hasIcon(iconname[i] + '-night-symbolic'))
-            return iconname[i] + '-night-symbolic';
-        if (this.hasIcon(iconname[i] + '-symbolic'))
-            return iconname[i] + '-symbolic';
-
-=======
-    
+
     if (night) {
-      iconname = iconname.flatMap(i => [i + '-night', i]);
->>>>>>> a51f09e2
-    }
-    
+      iconname = iconname.flatMap(i => [i + '-night-symbolic', i]);
+    }
     iconname = iconname.flatMap(i => [i, i + '-symbolic']);
-    
+
     return iconname.find(i => this.hasIcon(i)) || 'weather-severe-alert';
 }
 
