/*
 *
 *  Weather extension for GNOME Shell
 *  - Displays a small weather information on the top panel.
 *  - On click, gives a popup with details about the weather.
 *
 * Copyright (C) 2011 - 2013
 *     ecyrbe <ecyrbe+spam@gmail.com>,
 *     Timur Kristof <venemo@msn.com>,
 *     Elad Alfassa <elad@fedoraproject.org>,
 *     Simon Legner <Simon.Legner@gmail.com>,
 *     Christian METZLER <neroth@xeked.com>,
 *     Mark Benjamin weather.gnome.Markie1@dfgh.net,
 *     Mattia Meneguzzo odysseus@fedoraproject.org,
 *     Meng Zhuo <mengzhuo1203+spam@gmail.com>,
 *     Jens Lody <jens@jenslody.de>
 *
 *
 * This file is part of gnome-shell-extension-weather.
 *
 * gnome-shell-extension-weather is free software: you can redistribute it and/or modify
 * it under the terms of the GNU General Public License as published by
 * the Free Software Foundation, either version 3 of the License, or
 * (at your option) any later version.
 *
 * gnome-shell-extension-weather is distributed in the hope that it will be useful,
 * but WITHOUT ANY WARRANTY; without even the implied warranty of
 * MERCHANTABILITY or FITNESS FOR A PARTICULAR PURPOSE.  See the
 * GNU General Public License for more details.
 *
 * You should have received a copy of the GNU General Public License
 * along with gnome-shell-extension-weather.  If not, see <http://www.gnu.org/licenses/>.
 *
 */

const ExtensionUtils = imports.misc.extensionUtils;
const Me = ExtensionUtils.getCurrentExtension();
const Config = imports.misc.config;
const Convenience = Me.imports.convenience;
const Cairo = imports.cairo;
const Clutter = imports.gi.Clutter;
const Gettext = imports.gettext.domain('gnome-shell-extension-weather');
const Gio = imports.gi.Gio;
const Gtk = imports.gi.Gtk;
const Lang = imports.lang;
const Mainloop = imports.mainloop;
const Soup = imports.gi.Soup;
const Shell = imports.gi.Shell;
const St = imports.gi.St;
const Util = imports.misc.util;
const _ = Gettext.gettext;

const Main = imports.ui.main;
const PanelMenu = imports.ui.panelMenu;
const PopupMenu = imports.ui.popupMenu;

// Settings
const WEATHER_SETTINGS_SCHEMA = 'org.gnome.shell.extensions.weather';
const WEATHER_UNIT_KEY = 'unit';
const WEATHER_WIND_SPEED_UNIT_KEY = 'wind-speed-unit';
const WEATHER_WIND_DIRECTION_KEY = 'wind-direction';
const WEATHER_PRESSURE_UNIT_KEY = 'pressure-unit';
const WEATHER_CITY_KEY = 'city';
const WEATHER_ACTUAL_CITY_KEY = 'actual-city';
const WEATHER_TRANSLATE_CONDITION_KEY = 'translate-condition';
const WEATHER_USE_SYMBOLIC_ICONS_KEY = 'use-symbolic-icons';
const WEATHER_SHOW_TEXT_IN_PANEL_KEY = 'show-text-in-panel';
const WEATHER_POSITION_IN_PANEL_KEY = 'position-in-panel';
const WEATHER_SHOW_COMMENT_IN_PANEL_KEY = 'show-comment-in-panel';
const WEATHER_REFRESH_INTERVAL_CURRENT = 'refresh-interval-current';
const WEATHER_REFRESH_INTERVAL_FORECAST = 'refresh-interval-forecast';
const WEATHER_CENTER_FORECAST_KEY = 'center-forecast';
const WEATHER_DAYS_FORECAST = 'days-forecast';
const WEATHER_OWM_API_KEY = 'appid';

//URL
const WEATHER_URL_BASE = 'http://api.openweathermap.org/data/2.5/';
const WEATHER_URL_CURRENT = WEATHER_URL_BASE + 'weather';
const WEATHER_URL_FORECAST = WEATHER_URL_BASE + 'forecast/daily';

// Keep enums in sync with GSettings schemas
const WeatherUnits = {
    CELSIUS: 0,
    FAHRENHEIT: 1,
    KELVIN: 2,
    RANKINE: 3,
    REAUMUR: 4,
    ROEMER: 5,
    DELISLE: 6,
    NEWTON: 7
};

const WeatherWindSpeedUnits = {
    KPH: 0,
    MPH: 1,
    MPS: 2,
    KNOTS: 3,
    FPS: 4,
    BEAUFORT: 5
};

const WeatherPressureUnits = {
    hPa: 0,
    inHg: 1,
    bar: 2,
    Pa: 3,
    kPa: 4,
    atm: 5,
    at: 6,
    Torr: 7,
    psi: 8
};

const WeatherPosition = {
    CENTER: 0,
    RIGHT: 1,
    LEFT: 2
};

const WEATHER_CONV_MPS_IN_MPH = 2.23693629;
const WEATHER_CONV_MPS_IN_KPH = 3.6;
const WEATHER_CONV_MPS_IN_KNOTS = 1.94384449;
const WEATHER_CONV_MPS_IN_FPS = 3.2808399;

// Soup session (see https://bugzilla.gnome.org/show_bug.cgi?id=661323#c64) (Simon Legner)
const _httpSession = new Soup.SessionAsync();
Soup.Session.prototype.add_feature.call(_httpSession, new Soup.ProxyResolverDefault());

const WeatherMenuButton = new Lang.Class({
    Name: 'WeatherMenuButton',

    Extends: PanelMenu.Button,

    _init: function() {
        // Load settings
        this.loadConfig();

        // Label
        this._weatherInfo = new St.Label({
            y_align: Clutter.ActorAlign.CENTER,
            text: _('...')
        });

        if (St.TextDirection == undefined) {
            // Panel icon
            this._weatherIcon = new St.Icon({
                icon_name: 'view-refresh' + this.icon_type(),
                style_class: 'system-status-icon weather-icon' + (Main.panel.actor.get_text_direction() == Clutter.TextDirection.RTL ? '-rtl' : '')
            });

            // Panel menu item - the current class
            let menuAlignment = 0.25;
            if (Clutter.get_default_text_direction() == Clutter.TextDirection.RTL)
                menuAlignment = 1.0 - menuAlignment;
            this.parent(menuAlignment);
        } else {
            // Panel icon
            this._weatherIcon = new St.Icon({
                icon_name: 'view-refresh' + this.icon_type(),
                style_class: 'system-status-icon weather-icon' + (Main.panel.actor.get_direction() == St.TextDirection.RTL ? '-rtl' : '')
            });

            // Panel menu item - the current class
            let menuAlignment = 0.25;
            if (St.Widget.get_default_direction() == St.TextDirection.RTL)
                menuAlignment = 1.0 - menuAlignment;
            PanelMenu.Button.prototype._init.call(this, menuAlignment);
        }

        // Putting the panel item together
        let topBox = new St.BoxLayout();
        topBox.add_actor(this._weatherIcon);
        topBox.add_actor(this._weatherInfo);
        this.actor.add_actor(topBox);

        let dummyBox = new St.BoxLayout();
        this.actor.reparent(dummyBox);
        dummyBox.remove_actor(this.actor);
        dummyBox.destroy();

        let children = null;
        switch (this._position_in_panel) {
            case WeatherPosition.LEFT:
                children = Main.panel._leftBox.get_children();
                Main.panel._leftBox.insert_child_at_index(this.actor, children.length);
                break;
            case WeatherPosition.CENTER:
                children = Main.panel._centerBox.get_children();
                Main.panel._centerBox.insert_child_at_index(this.actor, children.length);
                break;
            case WeatherPosition.RIGHT:
                children = Main.panel._rightBox.get_children();
                Main.panel._rightBox.insert_child_at_index(this.actor, 0);
                break;
        }
        if (Main.panel._menus == undefined)
            Main.panel.menuManager.addMenu(this.menu);
        else
            Main.panel._menus.addMenu(this.menu);

        this._old_position_in_panel = this._position_in_panel;

        // Current weather
        this._currentWeather = new St.Bin({
            style_class: 'current'
        });
        // Future weather
        this._futureWeather = new St.Bin({
            style_class: 'forecast'
        });

        // Putting the popup item together
        let _itemCurrent = new PopupMenu.PopupBaseMenuItem({
            reactive: false
        });
        let _itemFuture = new PopupMenu.PopupBaseMenuItem({
            reactive: false
        });

        if (ExtensionUtils.versionCheck(['3.9', '3.10'], Config.PACKAGE_VERSION)) {
            _itemCurrent.actor.add_actor(this._currentWeather);
            _itemFuture.actor.add_actor(this._futureWeather);
        } else {
            _itemCurrent.addActor(this._currentWeather);
            _itemFuture.addActor(this._futureWeather);
        }

        this.menu.addMenuItem(_itemCurrent);

        let item = new PopupMenu.PopupSeparatorMenuItem();
        this.menu.addMenuItem(item);

        this.menu.addMenuItem(_itemFuture);

        let item = new PopupMenu.PopupSeparatorMenuItem();
        this.menu.addMenuItem(item);

        let item = new PopupMenu.PopupMenuItem(_("Weather data provided by:   ") + ("http://openweathermap.org/"), {
            style_class: 'weather-provider'
        });
        item.connect('activate', Lang.bind(this, function() {
            let cityId = this.extractId(this._city);
            if (!cityId) {
                this.updateCities();
                cityId = this.extractId(this._city);
            }
            let url = "http://openweathermap.org";
            if (cityId)
                url += "/city/" + cityId;
            if (this._appid)
                url += "?APPID=" + this._appid;

            try {
                Util.trySpawn(["gnome-open", url]);
            } catch (err) {
                try {
                    Util.trySpawn(["xdg-open", url]);
                } catch (err) {
                    let title = _("Execution of 'gnome-open' and 'xdg-open' failed.\nCan not open %s").format(url);
                    Main.notifyError(title, err.message);
                }
            }
        }));

        this.menu.addMenuItem(item);

        let item = new PopupMenu.PopupSeparatorMenuItem();
        this.menu.addMenuItem(item);

        this._selectCity = new PopupMenu.PopupSubMenuMenuItem(_("Locations"));
        this.menu.addMenuItem(this._selectCity);
        this.rebuildSelectCityItem();

        let item = new PopupMenu.PopupMenuItem(_("Reload Weather Information"));
        item.connect('activate', Lang.bind(this, function() {
            this.refreshWeatherCurrent(false);
            this.refreshWeatherForecast(false);
        }));
        this.menu.addMenuItem(item);

        let item = new PopupMenu.PopupMenuItem(_("Weather Settings"));
        item.connect('activate', Lang.bind(this, this._onPreferencesActivate));
        this.menu.addMenuItem(item);

        // Items
        this.showLoadingUi();

        this.rebuildCurrentWeatherUi();
        this.rebuildFutureWeatherUi();

        // Show weather
        this.refreshWeatherCurrent(true);
        this.refreshWeatherForecast(true);

        this.menu.connect('open-state-changed', Lang.bind(this, this._onOpenStateChanged));
    },

    stop: function() {
        if (this._timeoutCurrent)
            Mainloop.source_remove(this._timeoutCurrent);

        if (this._timeoutForecast)
            Mainloop.source_remove(this._timeoutForecast);

        if (this._settingsC) {
            this._settings.disconnect(this._settingsC);
            this._settingsC = 0;
        }

        if (this._settingsInterfaceC) {
            this._settingsInterface.disconnect(this._settingsInterfaceC);
            this._settingsInterfaceC = 0;
        }
    },

    loadConfig: function() {
        let that = this;
        this._settings = Convenience.getSettings(WEATHER_SETTINGS_SCHEMA);
        this._settingsC = this._settings.connect("changed", function() {
            that.rebuildFutureWeatherUi();
            if (that.locationChanged()) {
                that.currentWeatherCache = undefined;
                that.forecastWeatherCache = undefined;
            }
            that.parseWeatherCurrent();
            that.parseWeatherForecast();
        });
    },

    loadConfigInterface: function() {
        let that = this;
        let schemaInterface = "org.gnome.desktop.interface";
        if (Gio.Settings.list_schemas().indexOf(schemaInterface) == -1)
            throw _("Schema \"%s\" not found.").replace("%s", schemaInterface);
        this._settingsInterface = new Gio.Settings({
            schema: schemaInterface
        });
        this._settingsInterfaceC = this._settingsInterface.connect("changed", function() {
            if (that.locationChanged()) {
                that.currentWeatherCache = undefined;
                that.forecastWeatherCache = undefined;
            }
            that.parseWeatherCurrent();
            that.parseWeatherForecast();
        });
    },

    locationChanged: function() {
        let location = this.extractCity(this._city);
        if (this.oldLocation != location) {
            return true;
        }
        return false;
    },

    get _clockFormat() {
        if (!this._settingsInterface)
            this.loadConfigInterface();
        return this._settingsInterface.get_string("clock-format");
    },

    get _units() {
        if (!this._settings)
            this.loadConfig();
        return this._settings.get_enum(WEATHER_UNIT_KEY);
    },

    set _units(v) {
        if (!this._settings)
            this.loadConfig();
        this._settings.set_enum(WEATHER_UNIT_KEY, v);
    },

    get _wind_speed_units() {
        if (!this._settings)
            this.loadConfig();
        return this._settings.get_enum(WEATHER_WIND_SPEED_UNIT_KEY);
    },

    set _wind_speed_units(v) {
        if (!this._settings)
            this.loadConfig();
        this._settings.set_enum(WEATHER_WIND_SPEED_UNIT_KEY, v);
    },

    get _wind_direction() {
        if (!this._settings)
            this.loadConfig();
        return this._settings.get_boolean(WEATHER_WIND_DIRECTION_KEY);
    },

    set _wind_direction(v) {
        if (!this._settings)
            this.loadConfig();
        return this._settings.set_boolean(WEATHER_WIND_DIRECTION_KEY, v);
    },

    get _pressure_units() {
        if (!this._settings)
            this.loadConfig();
        return this._settings.get_enum(WEATHER_PRESSURE_UNIT_KEY);
    },

    set _pressure_units(v) {
        if (!this._settings)
            this.loadConfig();
        this._settings.set_enum(WEATHER_PRESSURE_UNIT_KEY, v);
    },

    get _cities() {
        if (!this._settings)
            this.loadConfig();
        return this._settings.get_string(WEATHER_CITY_KEY);
    },

    set _cities(v) {
        if (!this._settings)
            this.loadConfig();
        this._settings.set_string(WEATHER_CITY_KEY, v);
    },

    get _actual_city() {
        if (!this._settings)
            this.loadConfig();
        var a = this._settings.get_int(WEATHER_ACTUAL_CITY_KEY);
        var b = a;
        var cities = this._cities.split(" && ");

        if (typeof cities != "object")
            cities = [cities];

        var l = cities.length - 1;

        if (a < 0)
            a = 0;

        if (l < 0)
            l = 0;

        if (a > l)
            a = l;

        return a;
    },

    set _actual_city(a) {
        if (!this._settings)
            this.loadConfig();
        var cities = this._cities.split(" && ");

        if (typeof cities != "object")
            cities = [cities];

        var l = cities.length - 1;

        if (a < 0)
            a = 0;

        if (l < 0)
            l = 0;

        if (a > l)
            a = l;

        this._settings.set_int(WEATHER_ACTUAL_CITY_KEY, a);
    },

    get _city() {
        let cities = this._cities;
        let cities = cities.split(" && ");
        if (cities && typeof cities == "string")
            cities = [cities];
        if (!cities[0])
            return "";
        cities = cities[this._actual_city];
        return cities;
    },

    set _city(v) {
        let cities = this._cities;
        cities = cities.split(" && ");
        if (cities && typeof cities == "string")
            cities = [cities];
        if (!cities[0])
            cities = [];
        cities.splice(this.actual_city, 1, v);
        cities = cities.join(" && ");
        if (typeof cities != "string")
            cities = cities[0];
        this._cities = cities;
    },

    get _translate_condition() {
        if (!this._settings)
            this.loadConfig();
        return this._settings.get_boolean(WEATHER_TRANSLATE_CONDITION_KEY);
    },

    set _translate_condition(v) {
        if (!this._settings)
            this.loadConfig();
        this._settings.set_boolean(WEATHER_TRANSLATE_CONDITION_KEY, v);
    },

    get _icon_type() {
        if (!this._settings)
            this.loadConfig();
        return this._settings.get_boolean(WEATHER_USE_SYMBOLIC_ICONS_KEY) ? 1 : 0;
    },

    set _icon_type(v) {
        if (!this._settings)
            this.loadConfig();
        this._settings.set_boolean(WEATHER_USE_SYMBOLIC_ICONS_KEY, v);
    },

    get _text_in_panel() {
        if (!this._settings)
            this.loadConfig();
        return this._settings.get_boolean(WEATHER_SHOW_TEXT_IN_PANEL_KEY);
    },

    set _text_in_panel(v) {
        if (!this._settings)
            this.loadConfig();
        this._settings.set_boolean(WEATHER_SHOW_TEXT_IN_PANEL_KEY, v);
    },

    get _position_in_panel() {
        if (!this._settings)
            this.loadConfig();
        return this._settings.get_enum(WEATHER_POSITION_IN_PANEL_KEY);
    },

    set _position_in_panel(v) {
        if (!this._settings)
            this.loadConfig();
        this._settings.set_enum(WEATHER_POSITION_IN_PANEL_KEY, v);
    },

    get _comment_in_panel() {
        if (!this._settings)
            this.loadConfig();
        return this._settings.get_boolean(WEATHER_SHOW_COMMENT_IN_PANEL_KEY);
    },

    set _comment_in_panel(v) {
        if (!this._settings)
            this.loadConfig();
        this._settings.set_boolean(WEATHER_SHOW_COMMENT_IN_PANEL_KEY, v);
    },

    get _refresh_interval_current() {
        if (!this._settings)
            this.loadConfig();
        let v = this._settings.get_int(WEATHER_REFRESH_INTERVAL_CURRENT);
        return ((v >= 600) ? v : 600);
    },

    set _refresh_interval_current(v) {
        if (!this._settings)
            this.loadConfig();
        this._settings.set_int(WEATHER_REFRESH_INTERVAL_CURRENT, ((v >= 600) ? v : 600));
    },

    get _refresh_interval_forecast() {
        if (!this._settings)
            this.loadConfig();
        let v = this._settings.get_int(WEATHER_REFRESH_INTERVAL_FORECAST);
        return ((v >= 600) ? v : 600);
    },

    set _refresh_interval_forecast(v) {
        if (!this._settings)
            this.loadConfig();
        this._settings.set_int(WEATHER_REFRESH_INTERVAL_FORECAST, ((v >= 600) ? v : 600));
    },

    get _center_forecast() {
        if (!this._settings)
            this.loadConfig();
        return this._settings.get_boolean(WEATHER_CENTER_FORECAST_KEY);
    },

    set _center_forecast(v) {
        if (!this._settings)
            this.loadConfig();
        this._settings.set_boolean(WEATHER_CENTER_FORECAST_KEY, v);
    },

    get _days_forecast() {
        if (!this._settings)
            this.loadConfig();
        return this._settings.get_int(WEATHER_DAYS_FORECAST);
    },

    set _days_forecast(v) {
        if (!this._settings)
            this.loadConfig();
        this._settings.set_int(WEATHER_DAYS_FORECAST, v);
    },

    get _appid() {
        if (!this._settings)
            this.loadConfig();
        let key = this._settings.get_string(WEATHER_OWM_API_KEY);
        return (key.length == 32) ? key : '';
    },

    set _appid(v) {
        if (!this._settings)
            this.loadConfig();
        this._settings.set_string(WEATHER_OWM_API_KEY, v);
    },

    rebuildSelectCityItem: function() {
        let that = this;
        this._selectCity.menu.removeAll();
        let item = null;

        let cities = this._cities;
        cities = cities.split(" && ");
        if (cities && typeof cities == "string")
            cities = [cities];
        if (!cities[0])
            return;

        for (let i = 0; cities.length > i; i++) {
            item = new PopupMenu.PopupMenuItem(this.extractLocation(cities[i]));
            item.location = i;
            if (i == this._actual_city) {
                if (ExtensionUtils.versionCheck(['3.9', '3.10'], Config.PACKAGE_VERSION))
                    item.setOrnament(PopupMenu.Ornament.DOT);
                else
                    item.setShowDot(true);
            }

            this._selectCity.menu.addMenuItem(item);
            item.connect('activate', function(actor, event) {
                that._actual_city = actor.location;
            });
        }

        if (cities.length == 1)
            this._selectCity.actor.hide();
        else
            this._selectCity.actor.show();

    },

    extractLocation: function() {
        if (!arguments[0])
            return "";

        if (arguments[0].search(">") == -1)
            return _("Invalid city");
        return arguments[0].split(">")[1];
    },

    extractCity: function() {
        if (!arguments[0])
            return "";
        let city = this.extractLocation(arguments[0]);
        if (city.indexOf("(") == -1)
            return _("Invalid city");
        return city.split("(")[0].trim();
    },

    extractId: function() {
        if (!arguments[0])
            return 0;

        if (arguments[0].search(">") == -1)
            return 0;
        return arguments[0].split(">")[0];
    },

    updateCities: function() {
        let that = this;
        let cities = this._cities;

        cities = cities.split(" && ");
        if (cities && typeof cities == "string")
            cities = [cities];
        if (!cities[0])
            cities = [];

        if (cities.length == 0) {
            this._cities = "2516479>Ibiza (ES)";
            this.updateCities();
            return;
        }

        for (let a in cities) {

            if (!this.extractCity(cities[a])) {
                let params = {
                    q: cities[a],
                    type: 'like'
                };
                if (this._appid)
                    params['APPID'] = this._appid;

                this.load_json_async(WEATHER_URL_CURRENT, params, function() {
                    let city = arguments[0];

                    if (Number(city.cod) != 200)
                        return;

                    let cityText = city.id + ">" + city.name;

                    if (city.sys)
                        cityText += " (" + city.sys.country + ")";

                    cities.splice(a, 1, cityText);

                    cities = cities.join(" && ");
                    if (typeof cities != "string")
                        cities = cities[0];
                    that._cities = cities;
                    that.updateCities();
                });
                return;
            } else
                continue;
        }
        this.refreshWeatherCurrent(false);
        this.refreshWeatherForecast(false);
    },

    _onPreferencesActivate: function() {
        Util.spawn(["gnome-shell-extension-prefs", "weather-extension@jenslody.de"]);
        return 0;
    },

    _onOpenStateChanged: function(menu, open) {
        if (open && this._forecastScrollBox != undefined && this._forecastBox != undefined && this._currentWeather != undefined) {
            this._forecastScrollBox.set_width(this._currentWeather.get_width());
            this._forecastScrollBox.show();
            if (this._forecastBox.get_width() > this._currentWeather.get_width()) {
                this._forecastScrollBox.hscroll.margin_top = 10;
                this._forecastScrollBox.hscroll.show();
            } else {
                this._forecastScrollBox.hscroll.margin_top = 0;
                this._forecastScrollBox.hscroll.hide();
            }
        }
    },

    unit_to_unicode: function() {
        if (this._units == WeatherUnits.FAHRENHEIT)
            return '\u00B0\F';
        else if (this._units == WeatherUnits.KELVIN)
            return 'K';
        else if (this._units == WeatherUnits.RANKINE)
            return '\u00B0\Ra';
        else if (this._units == WeatherUnits.REAUMUR)
            return '\u00B0\R\u00E9';
        else if (this._units == WeatherUnits.ROEMER)
            return '\u00B0\R\u00F8';
        else if (this._units == WeatherUnits.DELISLE)
            return '\u00B0\De';
        else if (this._units == WeatherUnits.NEWTON)
            return '\u00B0\N';
        else
            return '\u00B0\C';
    },

    get_weather_icon: function(code) {
        // see http://bugs.openweathermap.org/projects/api/wiki/Weather_Condition_Codes
        // fallback icons are: weather-clear-night weather-clear weather-few-clouds-night weather-few-clouds weather-fog weather-overcast weather-severe-alert weather-showers weather-showers-scattered weather-snow weather-storm
        /*
weather-clouds-night.png
weather-freezing-rain.png
weather-hail.png
weather-many-clouds.png
weather-showers-day.png
weather-showers-night.png
weather-showers-scattered-day.png
weather-showers-scattered-night.png
weather-snow-rain.png
weather-snow-scattered-day.png
weather-snow-scattered-night.png
weather-snow-scattered.png
weather-storm-day.png
weather-storm-night.png

weather-severe-alert-symbolic.svg


weather-clear-night.png = weather-clear-night-symbolic.svg
weather-clear.png = weather-clear-symbolic.svg
weather-clouds.png = weather-overcast-symbolic.svg
weather-few-clouds-night.png = weather-few-clouds-night-symbolic.svg
weather-few-clouds.png = weather-few-clouds-symbolic.svg
weather-mist.png = weather-fog-symbolic.svg
weather-showers-scattered.png = weather-showers-scattered-symbolic.svg
weather-showers.png = weather-showers-symbolic.svg
weather-snow.png = weather-snow-symbolic.svg
weather-storm.png = weather-storm-symbolic.svg

*/
        switch (parseInt(code, 10)) {
            case 200: //thunderstorm with light rain
            case 201: //thunderstorm with rain
            case 202: //thunderstorm with heavy rain
            case 210: //light thunderstorm
            case 211: //thunderstorm
            case 212: //heavy thunderstorm
            case 221: //ragged thunderstorm
            case 230: //thunderstorm with light drizzle
            case 231: //thunderstorm with drizzle
            case 232: //thunderstorm with heavy drizzle
                return ['weather-storm'];
            case 300: //light intensity drizzle
            case 301: //drizzle
            case 302: //heavy intensity drizzle
            case 310: //light intensity drizzle rain
            case 311: //drizzle rain
            case 312: //heavy intensity drizzle rain
            case 313: //shower rain and drizzle
            case 314: //heavy shower rain and drizzle
            case 321: //shower drizzle
                return ['weather-showers'];
            case 500: //light rain
            case 501: //moderate rain
            case 502: //heavy intensity rain
            case 503: //very heavy rain
            case 504: //extreme rain
                return ['weather-showers-scattered', 'weather-showers'];
            case 511: //freezing rain
                return ['weather-freezing-rain', 'weather-showers'];
            case 520: //light intensity shower rain
            case 521: //shower rain
            case 522: //heavy intensity shower rain
            case 531: //ragged shower rain
                return ['weather-showers'];
            case 600: //light snow
            case 601: //snow
            case 602: //heavy snow
            case 611: //sleet
            case 612: //shower sleet
            case 615: //light rain and snow
            case 616: //rain and snow
            case 620: //light shower snow
            case 621: //shower snow
            case 622: //heavy shower snow
                return ['weather-snow'];
            case 701: //mist
            case 711: //smoke
            case 721: //haze
                return ['weather-fog'];
            case 731: //Sand/Dust Whirls
            case 741: //Fog
            case 751: //sand
            case 761: //dust
            case 762: //VOLCANIC ASH
            case 771: //SQUALLS
            case 781: //TORNADO
                return ['weather-severe-alert'];
            case 800: //sky is clear
                return ['weather-clear'];
            case 801: //few clouds
            case 802: //scattered clouds
                return ['weather-few-clouds'];
            case 803: //broken clouds
                return ['weather-many-clouds', 'weather-overcast'];
            case 804: //overcast clouds
                return ['weather-overcast'];
            default:
                return ['weather-severe-alert'];
        }
    },

    get_weather_icon_safely: function(code, night) {
        let iconname = this.get_weather_icon(code);
        for (let i = 0; i < iconname.length; i++) {
            if (night && this.has_icon(iconname[i] + '-night'))
                return iconname[i] + '-night' + this.icon_type();
            if (this.has_icon(iconname[i]))
                return iconname[i] + this.icon_type();
        }
        return 'weather-severe-alert' + this.icon_type();
    },

    has_icon: function(icon) {
        return Gtk.IconTheme.get_default().has_icon(icon + this.icon_type());
    },

    get_weather_condition: function(code) {
        switch (parseInt(code, 10)) {
            case 200: //thunderstorm with light rain
                return _('thunderstorm with light rain');
            case 201: //thunderstorm with rain
                return _('thunderstorm with rain');
            case 202: //thunderstorm with heavy rain
                return _('thunderstorm with heavy rain');
            case 210: //light thunderstorm
                return _('light thunderstorm');
            case 211: //thunderstorm
                return _('thunderstorm');
            case 212: //heavy thunderstorm
                return _('heavy thunderstorm');
            case 221: //ragged thunderstorm
                return _('ragged thunderstorm');
            case 230: //thunderstorm with light drizzle
                return _('thunderstorm with light drizzle');
            case 231: //thunderstorm with drizzle
                return _('thunderstorm with drizzle');
            case 232: //thunderstorm with heavy drizzle
                return _('thunderstorm with heavy drizzle');
            case 300: //light intensity drizzle
                return _('light intensity drizzle');
            case 301: //drizzle
                return _('drizzle');
            case 302: //heavy intensity drizzle
                return _('heavy intensity drizzle');
            case 310: //light intensity drizzle rain
                return _('light intensity drizzle rain');
            case 311: //drizzle rain
                return _('drizzle rain');
            case 312: //heavy intensity drizzle rain
                return _('heavy intensity drizzle rain');
            case 313: //shower rain and drizzle
                return _('shower rain and drizzle');
            case 314: //heavy shower rain and drizzle
                return _('heavy shower rain and drizzle');
            case 321: //shower drizzle
                return _('shower drizzle');
            case 500: //light rain
                return _('light rain');
            case 501: //moderate rain
                return _('moderate rain');
            case 502: //heavy intensity rain
                return _('heavy intensity rain');
            case 503: //very heavy rain
                return _('very heavy rain');
            case 504: //extreme rain
                return _('extreme rain');
            case 511: //freezing rain
                return _('freezing rain');
            case 520: //light intensity shower rain
                return _('light intensity shower rain');
            case 521: //shower rain
                return _('shower rain');
            case 522: //heavy intensity shower rain
                return _('heavy intensity shower rain');
            case 531: //ragged shower rain
                return _('ragged shower rain');
            case 600: //light snow
                return _('light snow');
            case 601: //snow
                return _('snow');
            case 602: //heavy snow
                return _('heavy snow');
            case 611: //sleet
                return _('sleet');
            case 612: //shower sleet
                return _('shower sleet');
            case 615: //light rain and snow
                return _('light rain and snow');
            case 616: //rain and snow
                return _('rain and snow');
            case 620: //light shower snow
                return _('light shower snow');
            case 621: //shower snow
                return _('shower snow');
            case 622: //heavy shower snow
                return _('heavy shower snow');
            case 701: //mist
                return _('mist');
            case 711: //smoke
                return _('smoke');
            case 721: //haze
                return _('haze');
            case 731: //Sand/Dust Whirls
                return _('Sand/Dust Whirls');
            case 741: //Fog
                return _('Fog');
            case 751: //sand
                return _('sand');
            case 761: //dust
                return _('dust');
            case 762: //VOLCANIC ASH
                return _('VOLCANIC ASH');
            case 771: //SQUALLS
                return _('SQUALLS');
            case 781: //TORNADO
                return _('TORNADO');
            case 800: //sky is clear
                return _('sky is clear');
            case 801: //few clouds
                return _('few clouds');
            case 802: //scattered clouds
                return _('scattered clouds');
            case 803: //broken clouds
                return _('broken clouds');
            case 804: //overcast clouds
                return _('overcast clouds');
            default:
                return _('Not available');
        }
    },

    toFahrenheit: function(t) {
        return String(Math.round(((Number(t) * 1.8) + 32) * 10) / 10);
    },

    toKelvin: function(t) {
        return String(Math.round((Number(t) + 273.15) * 10) / 10);
    },

    toRankine: function(t) {
        return String(Math.round(((Number(t) * 1.8) + 491.67) * 10) / 10);
    },

    toReaumur: function(t) {
        return String(Math.round((Number(t) * 0.8) * 10) / 10);
    },

    toRoemer: function(t) {
        return String(Math.round(((Number(t) * 21 / 40) + 7.5) * 10) / 10);
    },

    toDelisle: function(t) {
        return String(Math.round(((100 - Number(t)) * 1.5) * 10) / 10);
    },

    toNewton: function(t) {
        return String(Math.round((Number(t) - 0.33) * 10) / 10);
    },

    toInHg: function(p /*, t*/ ) {
        return Math.round((p / 33.86530749) * 10) / 10;
    },

    toBeaufort: function(w, t) {
        if (w < 0.3)
            return (!t) ? "0" : "(" + _("Calm") + ")";

        else if (w >= 0.3 && w <= 1.5)
            return (!t) ? "1" : "(" + _("Light air") + ")";

        else if (w > 1.5 && w <= 3.4)
            return (!t) ? "2" : "(" + _("Light breeze") + ")";

        else if (w > 3.4 && w <= 5.4)
            return (!t) ? "3" : "(" + _("Gentle breeze") + ")";

        else if (w > 5, 4 && w <= 7.9)
            return (!t) ? "4" : "(" + _("Moderate breeze") + ")";

        else if (w > 7.9 && w <= 10.7)
            return (!t) ? "5" : "(" + _("Fresh breeze") + ")";

        else if (w > 10.7 && w <= 13.8)
            return (!t) ? "6" : "(" + _("Strong breeze") + ")";

        else if (w > 13.8 && w <= 17.1)
            return (!t) ? "7" : "(" + _("Moderate gale") + ")";

        else if (w > 17.1 && w <= 20.7)
            return (!t) ? "8" : "(" + _("Fresh gale") + ")";

        else if (w > 20.7 && w <= 24.4)
            return (!t) ? "9" : "(" + _("Strong gale") + ")";

        else if (w > 24.4 && w <= 28.4)
            return (!t) ? "10" : "(" + _("Storm") + ")";

        else if (w > 28.4 && w <= 32.6)
            return (!t) ? "11" : "(" + _("Violent storm") + ")";

        else
            return (!t) ? "12" : "(" + _("Hurricane") + ")";
    },

    get_locale_day: function(abr) {
        let days = [_('Sunday'), _('Monday'), _('Tuesday'), _('Wednesday'), _('Thursday'), _('Friday'), _('Saturday')];
        return days[abr];
    },

    get_wind_direction: function(deg) {
        let arrows = ["\u2193", "\u2199", "\u2190", "\u2196", "\u2191", "\u2197", "\u2192", "\u2198"];
        let letters = [_('N'), _('NE'), _('E'), _('SE'), _('S'), _('SW'), _('W'), _('NW')];
        let idx = Math.round(deg / 45) % arrows.length;
        return (this._wind_direction) ? arrows[idx] : letters[idx];
    },

    icon_type: function(icon_name) {
        if (!icon_name)
            if (this._icon_type)
                return "-symbolic";
            else
                return "";

        if (this._icon_type)
            if (String(icon_name).search("-symbolic") != -1)
                return icon_name;
            else
                return icon_name + "-symbolic";
            else
        if (String(icon_name).search("-symbolic") != -1)
            return String(icon_name).replace("-symbolic", "");
        else
            return icon_name;
    },

    load_json_async: function(url, params, fun) {
        let here = this;

        let message = Soup.form_request_new_from_hash('GET', url, params);

        _httpSession.queue_message(message, function(_httpSession, message) {
            if (!message.response_body.data) {
                fun.call(here, 0);
                return;
            }

            try {
                let jp = JSON.parse(message.response_body.data);
                fun.call(here, jp);
            } catch (e) {
                fun.call(here, 0);
                return;
            }
        });
        return;
    },

    parseWeatherCurrent: function() {
        if (this.currentWeatherCache == undefined) {
            this.refreshWeatherCurrent();
            return;
        }

        if (this._old_position_in_panel != this._position_in_panel) {
            switch (this._old_position_in_panel) {
                case WeatherPosition.LEFT:
                    Main.panel._leftBox.remove_actor(this.actor);
                    break;
                case WeatherPosition.CENTER:
                    Main.panel._centerBox.remove_actor(this.actor);
                    break;
                case WeatherPosition.RIGHT:
                    Main.panel._rightBox.remove_actor(this.actor);
                    break;
            }

            let children = null;
            switch (this._position_in_panel) {
                case WeatherPosition.LEFT:
                    children = Main.panel._leftBox.get_children();
                    Main.panel._leftBox.insert_child_at_index(this.actor, children.length);
                    break;
                case WeatherPosition.CENTER:
                    children = Main.panel._centerBox.get_children();
                    Main.panel._centerBox.insert_child_at_index(this.actor, children.length);
                    break;
                case WeatherPosition.RIGHT:
                    children = Main.panel._rightBox.get_children();
                    Main.panel._rightBox.insert_child_at_index(this.actor, 0);
                    break;
            }
            this._old_position_in_panel = this._position_in_panel;
        }

        let json = this.currentWeatherCache;
        // Refresh current weather
        let location = this.extractLocation(this._city);

        let comment = json.weather[0].description;
        if (this._translate_condition)
            comment = this.get_weather_condition(json.weather[0].id);

        let temperature = json.main.temp;
        let cloudiness = json.clouds.all;
        let humidity = json.main.humidity + ' %';
        let pressure = json.main.pressure;
        let pressure_unit = 'hPa';

        let wind_direction = this.get_wind_direction(json.wind.deg);
        let wind = json.wind.speed;
        let wind_unit = 'm/s';

        let sunrise = new Date(json.sys.sunrise * 1000);
        let sunset = new Date(json.sys.sunset * 1000);
        let now = new Date();
<<<<<<< HEAD

        let iconname = this.get_weather_icon_safely(json.weather[0].id, now < sunrise || now > sunset);

=======

        let iconname = this.get_weather_icon_safely(json.weather[0].id, now < sunrise || now > sunset);

>>>>>>> 7d2ce467
        if (this.lastBuildId == undefined)
            this.lastBuildId = 0;

        if (this.lastBuildDate == undefined)
            this.lastBuildDate = 0;

        if (this.lastBuildId != json.dt || !this.lastBuildDate) {
            this.lastBuildId = json.dt;
            this.lastBuildDate = new Date(this.lastBuildId * 1000);
        }

        switch (this._pressure_units) {
            case WeatherPressureUnits.inHg:
                pressure = this.toInHg(pressure);
                pressure_unit = "inHg";
                break;

            case WeatherPressureUnits.hPa:
                pressure = Math.round(pressure * 10) / 10;
                pressure_unit = "hPa";
                break;

            case WeatherPressureUnits.bar:
                pressure = Math.round((pressure / 1000) * 10) / 10;
                pressure_unit = "bar";
                break;

            case WeatherPressureUnits.Pa:
                pressure = Math.round((pressure * 100) * 10) / 10;
                pressure_unit = "Pa";
                break;

            case WeatherPressureUnits.kPa:
                pressure = Math.round((pressure / 10) * 10) / 10;
                pressure_unit = "kPa";
                break;

            case WeatherPressureUnits.atm:
                pressure = Math.round((pressure * 0.000986923267) * 10) / 10;
                pressure_unit = "atm";
                break;

            case WeatherPressureUnits.at:
                pressure = Math.round((pressure * 0.00101971621298) * 10) / 10;
                pressure_unit = "at";
                break;

            case WeatherPressureUnits.Torr:
                pressure = Math.round((pressure * 0.750061683) * 10) / 10;
                pressure_unit = "Torr";
                break;

            case WeatherPressureUnits.psi:
                pressure = Math.round((pressure * 0.0145037738) * 10) / 10;
                pressure_unit = "psi";
                break;
        }

        switch (this._units) {
            case WeatherUnits.FAHRENHEIT:
                temperature = this.toFahrenheit(temperature);
                break;

            case WeatherUnits.CELSIUS:
                temperature = Math.round(temperature * 10) / 10;
                break;

            case WeatherUnits.KELVIN:
                temperature = this.toKelvin(temperature);
                break;

            case WeatherUnits.RANKINE:
                temperature = this.toRankine(temperature);
                break;

            case WeatherUnits.REAUMUR:
                temperature = this.toReaumur(temperature);
                break;

            case WeatherUnits.ROEMER:
                temperature = this.toRoemer(temperature);
                break;

            case WeatherUnits.DELISLE:
                temperature = this.toDelisle(temperature);
                break;

            case WeatherUnits.NEWTON:
                temperature = this.toNewton(temperature);
                break;
        }

        let lastBuild = '-';

        if (this._clockFormat == "24h") {
            sunrise = sunrise.toLocaleFormat("%R");
            sunset = sunset.toLocaleFormat("%R");
            lastBuild = this.lastBuildDate.toLocaleFormat("%R");
        } else {
            sunrise = sunrise.toLocaleFormat("%I:%M %p");
            sunset = sunset.toLocaleFormat("%I:%M %p");
            lastBuild = this.lastBuildDate.toLocaleFormat("%I:%M %p");
        }

        let beginOfDay = new Date(new Date().setHours(0, 0, 0, 0));
        let d = Math.floor((this.lastBuildDate.getTime() - beginOfDay.getTime()) / 86400000);
        if (d < 0) {
            lastBuild = _("Yesterday");
            if (d < -1)
                lastBuild = _("%s days ago").replace("%s", -1 * d);
        }

        this._currentWeatherIcon.icon_name = this._weatherIcon.icon_name = iconname;

        let weatherInfoC = "";
        let weatherInfoT = "";

        if (this._comment_in_panel)
            weatherInfoC = comment;

        if (this._text_in_panel)
            weatherInfoT = parseFloat(temperature).toLocaleString() + ' ' + this.unit_to_unicode();

        this._weatherInfo.text = weatherInfoC + ((weatherInfoC && weatherInfoT) ? ", " : "") + weatherInfoT;

        this._currentWeatherSummary.text = comment + ", " + parseFloat(temperature).toLocaleString() + ' ' + this.unit_to_unicode();
        this._currentWeatherLocation.text = location;
        this._currentWeatherTemperature.text = cloudiness + ' %';
        this._currentWeatherHumidity.text = parseFloat(humidity).toLocaleString() + ' %';
        this._currentWeatherPressure.text = parseFloat(pressure).toLocaleString() + ' ' + pressure_unit;
        this._currentWeatherSunrise.text = sunrise;
        this._currentWeatherSunset.text = sunset;
        this._currentWeatherBuild.text = lastBuild;

        // Override wind units with our preference
        switch (this._wind_speed_units) {
            case WeatherWindSpeedUnits.MPH:
                wind = Math.round((wind * WEATHER_CONV_MPS_IN_MPH) * 10) / 10;
                wind_unit = 'mph';
                break;

            case WeatherWindSpeedUnits.KPH:
                wind = Math.round((wind * WEATHER_CONV_MPS_IN_KPH) * 10) / 10;
                wind_unit = 'km/h';
                break;

            case WeatherWindSpeedUnits.MPS:
                wind = Math.round(wind * 10) / 10;
                break;

            case WeatherWindSpeedUnits.KNOTS:
                wind = Math.round((wind * WEATHER_CONV_MPS_IN_KNOTS) * 10) / 10;
                wind_unit = 'kn';
                break;

            case WeatherWindSpeedUnits.FPS:
                wind = Math.round((wind * WEATHER_CONV_MPS_IN_FPS) * 10) / 10;
                wind_unit = 'ft/s';
                break;

            case WeatherWindSpeedUnits.BEAUFORT:
                wind_unit = this.toBeaufort(wind, true);
                wind = this.toBeaufort(wind);
        }

        if (!wind)
            this._currentWeatherWind.text = '\u2013';
        else if (wind == 0 || !wind_direction)
            this._currentWeatherWind.text = parseFloat(wind).toLocaleString() + ' ' + wind_unit;
        else // i.e. wind > 0 && wind_direction
            this._currentWeatherWind.text = wind_direction + ' ' + parseFloat(wind).toLocaleString() + ' ' + wind_unit;

    },

    refreshWeatherCurrent: function(recurse) {
        if (!this.extractId(this._city)) {
            this.updateCities();
            return;
        }
        this.oldLocation = this.extractCity(this._city);

        let params = {
            q: this.oldLocation,
            units: 'metric'
        };
        if (this._appid)
            params['APPID'] = this._appid;

        this.load_json_async(WEATHER_URL_CURRENT, params, function(json) {
            if (!json)
                return;

            if (Number(json.cod) != 200)
                return;

            if (this.currentWeatherCache != json)
                this.currentWeatherCache = json;

            this.rebuildSelectCityItem();

            this.parseWeatherCurrent();
            this.parseWeatherForecast();

        });

        //         Repeatedly refresh weather if recurse is set
        if (recurse) {
            this._timeoutCurrent = Mainloop.timeout_add_seconds(this._refresh_interval_current, Lang.bind(this, function() {
                this.refreshWeatherCurrent(true);
            }));
        }
    },

    parseWeatherForecast: function() {
        if (this.forecastWeatherCache == undefined) {
            this.refreshWeatherForecast();
            return;
        }

        let forecast = this.forecastWeatherCache;
        let beginOfDay = new Date(new Date().setHours(0, 0, 0, 0));

        // Refresh forecast
        for (let i = 0; i < this._days_forecast; i++) {
            let forecastUi = this._forecast[i];
            let forecastData = forecast[i];
            if (forecastData == undefined)
                continue;

            let t_low = forecastData.temp.min;
            let t_high = forecastData.temp.max;

            switch (this._units) {
                case WeatherUnits.FAHRENHEIT:
                    t_low = this.toFahrenheit(t_low);
                    t_high = this.toFahrenheit(t_high);
                    break;

                case WeatherUnits.CELSIUS:
                    t_low = Math.round(t_low * 10) / 10;
                    t_high = Math.round(t_high * 10) / 10;
                    break;

                case WeatherUnits.KELVIN:
                    t_low = this.toKelvin(t_low);
                    t_high = this.toKelvin(t_high);
                    break;

                case WeatherUnits.RANKINE:
                    t_low = this.toRankine(t_low);
                    t_high = this.toRankine(t_high);
                    break;

                case WeatherUnits.REAUMUR:
                    t_low = this.toReaumur(t_low);
                    t_high = this.toReaumur(t_high);
                    break;

                case WeatherUnits.ROEMER:
                    t_low = this.toRoemer(t_low);
                    t_high = this.toRoemer(t_high);
                    break;

                case WeatherUnits.DELISLE:
                    t_low = this.toDelisle(t_low);
                    t_high = this.toDelisle(t_high);
                    break;

                case WeatherUnits.NEWTON:
                    t_low = this.toNewton(t_low);
                    t_high = this.toNewton(t_high);
                    break;
            }

            let comment = forecastData.weather[0].description;
            if (this._translate_condition)
                comment = this.get_weather_condition(forecastData.weather[0].id);

            let forecastDate = new Date(forecastData.dt * 1000);
            let dayLeft = Math.floor((forecastDate.getTime() - beginOfDay.getTime()) / 86400000);

            let date_string = _("Today");
            if (dayLeft == 1)
                date_string = _("Tomorrow");
            else if (dayLeft > 1)
                date_string = _("In %s days").replace("%s", dayLeft);
            else if (dayLeft == -1)
                date_string = _("Yesterday");
            else if (dayLeft < -1)
                date_string = _("%s days ago").replace("%s", -1 * dayLeft);

            forecastUi.Day.text = date_string + ' (' + this.get_locale_day(forecastDate.getDay()) + ')\n' + forecastDate.toLocaleDateString();
            forecastUi.Temperature.text = '\u2193 ' + parseFloat(t_low).toLocaleString() + ' ' + this.unit_to_unicode() + '    \u2191 ' + parseFloat(t_high).toLocaleString() + ' ' + this.unit_to_unicode();
            forecastUi.Summary.text = comment;
            forecastUi.Icon.icon_name = this.get_weather_icon_safely(forecastData.weather[0].id);
        }
    },

    refreshWeatherForecast: function(recurse) {
        if (!this.extractId(this._city)) {
            this.updateCities();
            return;
        }

        this.oldLocation = this.extractCity(this._city);

        let params = {
            q: this.oldLocation,
            units: 'metric',
            cnt: '13'
        };
        if (this._appid)
            params['APPID'] = this._appid;

        this.load_json_async(WEATHER_URL_FORECAST, params, function(json) {
            if (!json)
                return;

            if (Number(json.cod) != 200)
                return;

            if (this.forecastWeatherCache != json.list)
                this.forecastWeatherCache = json.list;

            this.parseWeatherForecast();
        });

        //         Repeatedly refresh weather if recurse is set
        if (recurse) {
            this._timeoutForecast = Mainloop.timeout_add_seconds(this._refresh_interval_forecast, Lang.bind(this, function() {
                this.refreshWeatherForecast(true);
            }));
        }
    },

    destroyCurrentWeather: function() {
        if (this._currentWeather.get_child() != null)
            this._currentWeather.get_child().destroy();
    },

    destroyFutureWeather: function() {
        if (this._futureWeather.get_child() != null)
            this._futureWeather.get_child().destroy();
    },

    showLoadingUi: function() {
        this.destroyCurrentWeather();
        this.destroyFutureWeather();
        this._currentWeather.set_child(new St.Label({
            text: _('Loading current weather ...')
        }));
        this._futureWeather.set_child(new St.Label({
            text: _('Loading future weather ...')
        }));
    },

    rebuildCurrentWeatherUi: function() {
        this.destroyCurrentWeather();

        // This will hold the icon for the current weather
        this._currentWeatherIcon = new St.Icon({
            icon_size: 72,
            icon_name: 'view-refresh' + this.icon_type(),
            style_class: 'weather-current-icon'
        });

        this._sunriseIcon = new St.Icon({
            icon_size: 15,
            icon_name: 'weather-clear' + this.icon_type(),
            style_class: 'weather-sunrise-icon'
        });

        this._sunsetIcon = new St.Icon({
            icon_size: 15,
            icon_name: 'weather-clear-night' + this.icon_type(),
            style_class: 'weather-sunset-icon'
        });

        this._buildIcon = new St.Icon({
            icon_size: 15,
            icon_name: 'view-refresh' + this.icon_type(),
            style_class: 'weather-build-icon'
        });

        // The summary of the current weather
        this._currentWeatherSummary = new St.Label({
            text: _('Loading ...'),
            style_class: 'weather-current-summary'
        });
        this._currentWeatherLocation = new St.Label({
            text: _('Please wait')
        });

        let bb = new St.BoxLayout({
            vertical: true,
            style_class: 'weather-current-summarybox'
        });
        bb.add_actor(this._currentWeatherLocation);
        bb.add_actor(this._currentWeatherSummary);

        this._currentWeatherSunrise = new St.Label({
            text: '-'
        });
        this._currentWeatherSunset = new St.Label({
            text: '-'
        });
        this._currentWeatherBuild = new St.Label({
            text: '-'
        });

        let ab = new St.BoxLayout({
            style_class: 'weather-current-infobox'
        });

        ab.add_actor(this._sunriseIcon);
        ab.add_actor(this._currentWeatherSunrise);
        ab.add_actor(this._sunsetIcon);
        ab.add_actor(this._currentWeatherSunset);
        ab.add_actor(this._buildIcon);
        ab.add_actor(this._currentWeatherBuild);
        bb.add_actor(ab);

        // Other labels
        this._currentWeatherTemperature = new St.Label({
            text: '...'
        });
        this._currentWeatherHumidity = new St.Label({
            text: '...'
        });
        this._currentWeatherPressure = new St.Label({
            text: '...'
        });
        this._currentWeatherWind = new St.Label({
            text: '...'
        });

        let rb = new St.BoxLayout({
            style_class: 'weather-current-databox'
        });
        let rb_captions = new St.BoxLayout({
            vertical: true,
            style_class: 'weather-current-databox-captions'
        });
        let rb_values = new St.BoxLayout({
            vertical: true,
            style_class: 'weather-current-databox-values'
        });
        rb.add_actor(rb_captions);
        rb.add_actor(rb_values);

        rb_captions.add_actor(new St.Label({
            text: _('Cloudiness:')
        }));
        rb_values.add_actor(this._currentWeatherTemperature);
        rb_captions.add_actor(new St.Label({
            text: _('Humidity:')
        }));
        rb_values.add_actor(this._currentWeatherHumidity);
        rb_captions.add_actor(new St.Label({
            text: _('Pressure:')
        }));
        rb_values.add_actor(this._currentWeatherPressure);
        rb_captions.add_actor(new St.Label({
            text: _('Wind:')
        }));
        rb_values.add_actor(this._currentWeatherWind);

        let xb = new St.BoxLayout();
        xb.add_actor(bb);
        xb.add_actor(rb);

        let box = new St.BoxLayout({
            style_class: 'weather-current-iconbox'
        });
        box.add_actor(this._currentWeatherIcon);
        box.add_actor(xb);
        this._currentWeather.set_child(box);
    },

    rebuildFutureWeatherUi: function() {
        this.destroyFutureWeather();

        this._forecast = [];
        this._forecastBox = new St.BoxLayout({
            x_align: this._center_forecast ? St.Align.END : St.Align.START,
            style_class: 'weather-forecast-box'
        });

        this._forecastScrollBox = new St.ScrollView({
            style_class: 'weather-forecasts'
        });
        this._forecastScrollBox.hscroll.margin_right = 25;
        this._forecastScrollBox.hscroll.margin_left = 25;
        this._forecastScrollBox.hscroll.hide();
        this._forecastScrollBox.vscrollbar_policy = Gtk.PolicyType.NEVER;
        this._forecastScrollBox.hscrollbar_policy = Gtk.PolicyType.AUTOMATIC;
        this._forecastScrollBox.hide();

        this._futureWeather.set_child(this._forecastScrollBox);

        for (let i = 0; i < this._days_forecast; i++) {
            let forecastWeather = {};

            forecastWeather.Icon = new St.Icon({
                icon_size: 48,
                icon_name: 'view-refresh' + this.icon_type(),
                style_class: 'weather-forecast-icon'
            });
            forecastWeather.Day = new St.Label({
                style_class: 'weather-forecast-day'
            });
            forecastWeather.Summary = new St.Label({
                style_class: 'weather-forecast-summary'
            });
            forecastWeather.Temperature = new St.Label({
                style_class: 'weather-forecast-temperature'
            });

            let by = new St.BoxLayout({
                vertical: true,
                style_class: 'weather-forecast-databox'
            });
            by.add_actor(forecastWeather.Day);
            by.add_actor(forecastWeather.Summary);
            by.add_actor(forecastWeather.Temperature);

            let bb = new St.BoxLayout({
                style_class: 'weather-forecast-iconbox'
            });
            bb.add_actor(forecastWeather.Icon);
            bb.add_actor(by);

            this._forecast[i] = forecastWeather;
            this._forecastBox.add_actor(bb);
        }
        this._forecastScrollBox.add_actor(this._forecastBox);
    }
});

let weatherMenu;

function init() {
    Convenience.initTranslations('gnome-shell-extension-weather');
}

function enable() {
    weatherMenu = new WeatherMenuButton();
    Main.panel.addToStatusArea('weatherMenu', weatherMenu);
}

function disable() {
    weatherMenu.stop();
    weatherMenu.destroy();
}<|MERGE_RESOLUTION|>--- conflicted
+++ resolved
@@ -1186,15 +1186,9 @@
         let sunrise = new Date(json.sys.sunrise * 1000);
         let sunset = new Date(json.sys.sunset * 1000);
         let now = new Date();
-<<<<<<< HEAD
 
         let iconname = this.get_weather_icon_safely(json.weather[0].id, now < sunrise || now > sunset);
 
-=======
-
-        let iconname = this.get_weather_icon_safely(json.weather[0].id, now < sunrise || now > sunset);
-
->>>>>>> 7d2ce467
         if (this.lastBuildId == undefined)
             this.lastBuildId = 0;
 
