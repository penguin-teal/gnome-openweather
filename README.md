![Screenshot](https://github.com/jenslody/gnome-shell-extension-weather/raw/master/data/Screenshot.jpg)

*gnome-shell-extension-openweather* is a simple extension for displaying weather conditions and forecasts in GNOME Shell, featuring support for multiple locations, no need for WOEID, a symmetrical layout and a settings panel through *gnome-shell-extension-prefs*.

<<<<<<< HEAD
Currently, the weather report, including forecasts for up to five days, is fetched from [Yahoo! Weather](http://weather.yahoo.com/).

# News

I just pushed changes to the new openweathermap-branch.
The code surely needs more cleanup, but it is ready for testing.

Up to 10 days forecast can be shown.
The weather-data is provided by http://openweathermap.org .

Locations used by the master-branch (!Yahoo) will not be deleted by the switch, but they can not be used. Make sure you use only owm locations with owm and yahoo locations with yahoo or you get incorrect (or no) results).

I'm always interested in feedback.

To use this branch just pull my repo and switch to it with;

	cd ~ && git clone git://github.com/jenslody/gnome-shell-extension-weather.git
	cd ~/gnome-shell-extension-weather
	git checkout openweathermap
	./autogen.sh && make local-install


If you want to use openweathermap.org with gnome-shell 3.6, please use the openweathermap_3.6 branch instead.
=======
Currently, the weather data, including forecasts for up to ten days, is fetched from [OpenWeatherMap](http://openweathermap.org/).
>>>>>>> 9130dc68

----

# Installation

After the installation, restart GNOME Shell (`Alt`+`F2`, `r`, `Enter`) and enable the extension through *gnome-tweak-tool*.

## Through a package manager

### [Debian](http://packages.debian.org/source/unstable/gnome-shell-extension-weather)

<<<<<<< HEAD
=======
Debian uses the (master-) Yahoo-branch !
>>>>>>> 9130dc68
My fork of the extension is currently only available for unstable/sid.

Install the package through APT (or use your favourite package-manager, e.g. synaptic):

	sudo apt-get install gnome-shell-extension-weather


## Generic (Local installation)

Make sure you have the following dependencies installed:
* *dconf*,
* *gettext*,
* *pkg-config*,
* *git*,
* *glib2 (and development packages)*,
* *zip*,
* *gnome-common*,
* *autoconf*,
* *automake*,
* *intltool*.
* *gnome-tweak-tool*.

Run the following commands:

	cd ~ && git clone git://github.com/jenslody/gnome-shell-extension-weather.git
	cd ~/gnome-shell-extension-weather
	git checkout openweathermap
	./autogen.sh && make local-install

If you want to use openweathermap.org with gnome-shell 3.6, please use the openweathermap_3.6 branch instead.

	cd ~ && git clone git://github.com/jenslody/gnome-shell-extension-weather.git
	cd ~/gnome-shell-extension-weather
	git checkout openweathermap_3.6
	./autogen.sh && make local-install

----

# Configuration

<<<<<<< HEAD
Launch *gnome-shell-extension-prefs* (reachable also through the *Weather Settings* button on the extension popup) and select *YAWE* from the drop-down menu to edit the configuration.
=======
Launch *gnome-shell-extension-prefs* (reachable also through the *OpenWeather Settings* button on the extension popup) and select *OpenWeather* from the drop-down menu to edit the configuration.
>>>>>>> 9130dc68

![Screenshot](https://github.com/jenslody/gnome-shell-extension-weather/raw/master/data/weather-settings.gif)

You can also use *dconf-editor* or *gsettings* to configure the extension through the command line.

----

# Licence

Copyright (C) 2011 - 2013

* Elad Alfassa <elad@fedoraproject.org>,
* Mark Benjamin <weather.gnome.Markie1@dfgh.net>,
* Simon Claessens <gagalago@gmail.com>,
* Ecyrbe <ecyrbe+spam@gmail.com>,
* Timur Kristóf <venemo@msn.com>,
* Simon Legner <Simon.Legner@gmail.com>,
* Mattia Meneguzzo <odysseus@fedoraproject.org>,
* Christian Metzler <neroth@xeked.com>,
* Jens Lody <jens@jenslody.de>.

This file is part of *gnome-shell-extension-openweather*.

*gnome-shell-extension-openweather* is free software: you can redistribute it and/or modify it under the terms of the **GNU General Public License as published by the Free Software Foundation, either version 3** of the License, or (at your option) any later version.

*gnome-shell-extension-openweather* is distributed in the hope that it will be useful, but WITHOUT ANY WARRANTY; without even the implied warranty of MERCHANTABILITY or FITNESS FOR A PARTICULAR PURPOSE.  See the GNU General Public License for more details.

You should have received a copy of the GNU General Public License along with *gnome-shell-extension-openweather*.  If not, see <http://www.gnu.org/licenses/>.<|MERGE_RESOLUTION|>--- conflicted
+++ resolved
@@ -2,33 +2,7 @@
 
 *gnome-shell-extension-openweather* is a simple extension for displaying weather conditions and forecasts in GNOME Shell, featuring support for multiple locations, no need for WOEID, a symmetrical layout and a settings panel through *gnome-shell-extension-prefs*.
 
-<<<<<<< HEAD
-Currently, the weather report, including forecasts for up to five days, is fetched from [Yahoo! Weather](http://weather.yahoo.com/).
-
-# News
-
-I just pushed changes to the new openweathermap-branch.
-The code surely needs more cleanup, but it is ready for testing.
-
-Up to 10 days forecast can be shown.
-The weather-data is provided by http://openweathermap.org .
-
-Locations used by the master-branch (!Yahoo) will not be deleted by the switch, but they can not be used. Make sure you use only owm locations with owm and yahoo locations with yahoo or you get incorrect (or no) results).
-
-I'm always interested in feedback.
-
-To use this branch just pull my repo and switch to it with;
-
-	cd ~ && git clone git://github.com/jenslody/gnome-shell-extension-weather.git
-	cd ~/gnome-shell-extension-weather
-	git checkout openweathermap
-	./autogen.sh && make local-install
-
-
-If you want to use openweathermap.org with gnome-shell 3.6, please use the openweathermap_3.6 branch instead.
-=======
 Currently, the weather data, including forecasts for up to ten days, is fetched from [OpenWeatherMap](http://openweathermap.org/).
->>>>>>> 9130dc68
 
 ----
 
@@ -40,10 +14,8 @@
 
 ### [Debian](http://packages.debian.org/source/unstable/gnome-shell-extension-weather)
 
-<<<<<<< HEAD
-=======
-Debian uses the (master-) Yahoo-branch !
->>>>>>> 9130dc68
+Debian uses the (old master-) Yahoo-branch !
+
 My fork of the extension is currently only available for unstable/sid.
 
 Install the package through APT (or use your favourite package-manager, e.g. synaptic):
@@ -84,11 +56,7 @@
 
 # Configuration
 
-<<<<<<< HEAD
-Launch *gnome-shell-extension-prefs* (reachable also through the *Weather Settings* button on the extension popup) and select *YAWE* from the drop-down menu to edit the configuration.
-=======
 Launch *gnome-shell-extension-prefs* (reachable also through the *OpenWeather Settings* button on the extension popup) and select *OpenWeather* from the drop-down menu to edit the configuration.
->>>>>>> 9130dc68
 
 ![Screenshot](https://github.com/jenslody/gnome-shell-extension-weather/raw/master/data/weather-settings.gif)
 
