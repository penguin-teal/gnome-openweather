--- conflicted
+++ resolved
@@ -29,11 +29,7 @@
 #: ../src/extension.js:312
 #, python-format
 msgid "Schema \"%s\" not found."
-<<<<<<< HEAD
-msgstr " Schema \"%s\" nu a fost găsită"
-=======
 msgstr "Schema \"%s\" nu a fost găsită"
->>>>>>> dd84ce86
 
 #: ../src/extension.js:714
 msgid "Locations"
@@ -69,13 +65,8 @@
 msgstr "Furtună"
 
 #: ../src/extension.js:1085
-<<<<<<< HEAD
-msgid "Furtună cu ploaie puternică"
-msgstr ""
-=======
 msgid "thunderstorm with heavy rain"
 msgstr "Furtună cu ploaie puternică"
->>>>>>> dd84ce86
 
 #: ../src/extension.js:1087
 msgid "light thunderstorm"
@@ -327,11 +318,7 @@
 
 #: ../src/extension.js:1257
 msgid "Storm"
-<<<<<<< HEAD
-msgstr "Furtunp"
-=======
 msgstr "Furtună"
->>>>>>> dd84ce86
 
 #: ../src/extension.js:1260
 msgid "Violent storm"
@@ -481,11 +468,7 @@
 
 #: ../src/prefs.js:136
 msgid "Wind Direction by Arrows"
-<<<<<<< HEAD
-msgstr "Direcția vântului"
-=======
 msgstr "Săgeți pentru direcția vântului"
->>>>>>> dd84ce86
 
 #: ../src/prefs.js:138
 msgid "Translate Conditions"
@@ -509,11 +492,7 @@
 
 #: ../src/prefs.js:148
 msgid "Center forecast"
-<<<<<<< HEAD
-msgstr "C"
-=======
 msgstr "Centrează prognoza"
->>>>>>> dd84ce86
 
 #: ../src/prefs.js:150
 msgid "Number of days in forecast"
