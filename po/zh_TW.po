# Chinese translation for gnome-shell-extension-openweather
# gnome-shell-extension-openweather 軟體的正體中文翻譯.
# Copyright (C) 2011
# This file is distributed under the same license as the gnome-shell-extension-openweather package.
# bill <bill_zt@sina.com>, 2011.
# shlinux <lishaohui.qd@163.com>, 2014.
#
msgid ""
msgstr ""
"Project-Id-Version: gnome-shell-extension-openweather\n"
"Report-Msgid-Bugs-To: \n"
<<<<<<< HEAD
"POT-Creation-Date: 2014-04-18 18:36+0200\n"
"PO-Revision-Date: 2014-06-14 13:46+0800\n"
=======
"POT-Creation-Date: 2014-08-09 23:12+0200\n"
"PO-Revision-Date: 2014-06-07 22:26+0800\n"
>>>>>>> 70ba3580
"Last-Translator: shlinux <lishaohui.qd@163.com>\n"
"Language-Team: Chinese (Traditional) <>\n"
"Language: zh_TW\n"
"MIME-Version: 1.0\n"
"Content-Type: text/plain; charset=UTF-8\n"
"Content-Transfer-Encoding: 8bit\n"
"Plural-Forms: nplurals=1; plural=0;\n"
"X-Generator: Gtranslator 2.91.6\n"

#: ../src/extension.js:144
msgid "..."
msgstr "..."

#: ../src/extension.js:312
#, python-format
<<<<<<< HEAD
msgid "Can not open %s"
msgstr "無法開啓 %s"
=======
msgid "Schema \"%s\" not found."
msgstr "未找到 Schema \"%s\"。"
>>>>>>> 70ba3580

#: ../src/extension.js:714
msgid "Locations"
msgstr "地點"

#: ../src/extension.js:729
msgid "Reload Weather Information"
msgstr "重新載入氣象資訊"

#: ../src/extension.js:746
msgid "Weather data provided by:"
msgstr "氣象數據來源於："

#: ../src/extension.js:768
#, python-format
msgid "Can not open %s"
msgstr "無法打開 %s"

#: ../src/extension.js:776
msgid "Weather Settings"
msgstr "氣象設定"

#: ../src/extension.js:839 ../src/extension.js:848 ../src/prefs.js:845
msgid "Invalid city"
msgstr "無效的城市代碼"

#: ../src/extension.js:1081
msgid "thunderstorm with light rain"
msgstr "雷暴伴有小雨"

#: ../src/extension.js:1083
msgid "thunderstorm with rain"
msgstr "雷暴伴有雨"

#: ../src/extension.js:1085
msgid "thunderstorm with heavy rain"
msgstr "雷暴伴有大雨"

#: ../src/extension.js:1087
msgid "light thunderstorm"
msgstr "小雷暴"

#: ../src/extension.js:1089
msgid "thunderstorm"
msgstr "雷暴"

#: ../src/extension.js:1091
msgid "heavy thunderstorm"
msgstr "強雷暴"

#: ../src/extension.js:1093
msgid "ragged thunderstorm"
msgstr "局部性雷暴"

#: ../src/extension.js:1095
msgid "thunderstorm with light drizzle"
msgstr "雷暴伴有小毛雨"

#: ../src/extension.js:1097
msgid "thunderstorm with drizzle"
msgstr "雷暴伴有毛雨"

#: ../src/extension.js:1099
msgid "thunderstorm with heavy drizzle"
msgstr "雷暴伴有強毛雨"

#: ../src/extension.js:1101
msgid "light intensity drizzle"
msgstr "小毛雨"

#: ../src/extension.js:1103
msgid "drizzle"
msgstr "毛雨"

#: ../src/extension.js:1105
msgid "heavy intensity drizzle"
msgstr "強毛雨"

#: ../src/extension.js:1107
msgid "light intensity drizzle rain"
msgstr "小毛雨至雨"

#: ../src/extension.js:1109
msgid "drizzle rain"
msgstr "毛雨至雨"

#: ../src/extension.js:1111
msgid "heavy intensity drizzle rain"
msgstr "强毛雨至雨"

#: ../src/extension.js:1113
msgid "shower rain and drizzle"
msgstr "阵雨及毛雨"

#: ../src/extension.js:1115
msgid "heavy shower rain and drizzle"
msgstr "強陣雨及毛雨"

#: ../src/extension.js:1117
msgid "shower drizzle"
msgstr "陣毛雨"

#: ../src/extension.js:1119
msgid "light rain"
msgstr "小雨"

#: ../src/extension.js:1121
msgid "moderate rain"
msgstr "中雨"

#: ../src/extension.js:1123
msgid "heavy intensity rain"
msgstr "大雨"

#: ../src/extension.js:1125
msgid "very heavy rain"
msgstr "豪雨"

#: ../src/extension.js:1127
msgid "extreme rain"
msgstr "大豪雨"

#: ../src/extension.js:1129
msgid "freezing rain"
msgstr "凍雨"

#: ../src/extension.js:1131
msgid "light intensity shower rain"
msgstr "小陣雨"

#: ../src/extension.js:1133
msgid "shower rain"
msgstr "陣雨"

#: ../src/extension.js:1135
msgid "heavy intensity shower rain"
msgstr "強陣雨"

#: ../src/extension.js:1137
msgid "ragged shower rain"
msgstr "局部性陣雨"

#: ../src/extension.js:1139
msgid "light snow"
msgstr "小雪"

#: ../src/extension.js:1141
msgid "snow"
msgstr "雪"

#: ../src/extension.js:1143
msgid "heavy snow"
msgstr "大雪"

#: ../src/extension.js:1145
msgid "sleet"
msgstr "冰雹"

#: ../src/extension.js:1147
msgid "shower sleet"
msgstr "陣雹"

#: ../src/extension.js:1149
msgid "light rain and snow"
msgstr "小雨夾雪"

#: ../src/extension.js:1151
msgid "rain and snow"
msgstr "雨夾雪"

#: ../src/extension.js:1153
msgid "light shower snow"
msgstr "小陣雪"

#: ../src/extension.js:1155
msgid "shower snow"
msgstr "陣雪"

#: ../src/extension.js:1157
msgid "heavy shower snow"
msgstr "強陣雪"

#: ../src/extension.js:1159
msgid "mist"
msgstr "薄霧"

#: ../src/extension.js:1161
msgid "smoke"
msgstr "煙"

#: ../src/extension.js:1163
msgid "haze"
msgstr "霾"

#: ../src/extension.js:1165
msgid "Sand/Dust Whirls"
msgstr "沙塵暴"

#: ../src/extension.js:1167
msgid "Fog"
msgstr "霧"

#: ../src/extension.js:1169
msgid "sand"
msgstr "沙"

#: ../src/extension.js:1171
msgid "dust"
msgstr "塵"

#: ../src/extension.js:1173
msgid "VOLCANIC ASH"
msgstr "火山灰"

#: ../src/extension.js:1175
msgid "SQUALLS"
msgstr "颮"

#: ../src/extension.js:1177
msgid "TORNADO"
msgstr "龍卷風"

#: ../src/extension.js:1179
msgid "sky is clear"
msgstr "晴朗"

#: ../src/extension.js:1181
msgid "few clouds"
msgstr "少雲"

#: ../src/extension.js:1183
msgid "scattered clouds"
msgstr "疏雲"

#: ../src/extension.js:1185
msgid "broken clouds"
msgstr "碎雲"

#: ../src/extension.js:1187
msgid "overcast clouds"
msgstr "陰天"

#: ../src/extension.js:1189
msgid "Not available"
msgstr "無法使用"

#: ../src/extension.js:1227
msgid "Calm"
msgstr "無風"

#: ../src/extension.js:1230
msgid "Light air"
msgstr "軟風"

#: ../src/extension.js:1233
msgid "Light breeze"
msgstr "輕風"

#: ../src/extension.js:1236
msgid "Gentle breeze"
msgstr "微風"

#: ../src/extension.js:1239
msgid "Moderate breeze"
msgstr "和風"

#: ../src/extension.js:1242
msgid "Fresh breeze"
msgstr "清風"

#: ../src/extension.js:1245
msgid "Strong breeze"
msgstr "強風"

#: ../src/extension.js:1248
msgid "Moderate gale"
msgstr "疾風"

#: ../src/extension.js:1251
msgid "Fresh gale"
msgstr "大風"

#: ../src/extension.js:1254
msgid "Strong gale"
msgstr "烈風"

#: ../src/extension.js:1257
msgid "Storm"
msgstr "狂風"

#: ../src/extension.js:1260
msgid "Violent storm"
msgstr "暴風"

#: ../src/extension.js:1263
msgid "Hurricane"
msgstr "颶風"

#: ../src/extension.js:1267
msgid "Sunday"
msgstr "星期日"

#: ../src/extension.js:1267
msgid "Monday"
msgstr "星期一"

#: ../src/extension.js:1267
msgid "Tuesday"
msgstr "星期二"

#: ../src/extension.js:1267
msgid "Wednesday"
msgstr "星期三"

#: ../src/extension.js:1267
msgid "Thursday"
msgstr "星期四"

#: ../src/extension.js:1267
msgid "Friday"
msgstr "星期五"

#: ../src/extension.js:1267
msgid "Saturday"
msgstr "星期六"

#: ../src/extension.js:1273
msgid "N"
msgstr "北"

#: ../src/extension.js:1273
msgid "NE"
msgstr "東北"

#: ../src/extension.js:1273
msgid "E"
msgstr "東"

#: ../src/extension.js:1273
msgid "SE"
msgstr "東南"

#: ../src/extension.js:1273
msgid "S"
msgstr "南"

#: ../src/extension.js:1273
msgid "SW"
msgstr "西南"

#: ../src/extension.js:1273
msgid "W"
msgstr "西"

#: ../src/extension.js:1273
msgid "NW"
msgstr "西北"

#: ../src/extension.js:1494 ../src/extension.js:1684
msgid "Yesterday"
msgstr "昨天"

#: ../src/extension.js:1496 ../src/extension.js:1686
#, python-format
msgid "%s days ago"
msgstr "%s 天以前"

#: ../src/extension.js:1678
msgid "Today"
msgstr "今天"

#: ../src/extension.js:1680
msgid "Tomorrow"
msgstr "明天"

#: ../src/extension.js:1682
#, python-format
msgid "In %s days"
msgstr "未來 %s 天"

#: ../src/extension.js:1753
msgid "Loading current weather ..."
msgstr "正在載入即時天氣 ..."

#: ../src/extension.js:1785
msgid "Loading ..."
msgstr "載入中 ..."

#: ../src/extension.js:1789
msgid "Please wait"
msgstr "請稍候"

#: ../src/extension.js:1850
msgid "Cloudiness:"
msgstr "雲量："

#: ../src/extension.js:1854
msgid "Humidity:"
msgstr "濕度："

#: ../src/extension.js:1858
msgid "Pressure:"
msgstr "氣壓："

#: ../src/extension.js:1862
msgid "Wind:"
msgstr "風："

#: ../src/prefs.js:128
msgid "Temperature Unit"
msgstr "溫度單位"

#: ../src/prefs.js:130
msgid "Wind Speed Unit"
msgstr "風速單位"

#: ../src/prefs.js:132
msgid "Pressure Unit"
msgstr "氣壓單位"

#: ../src/prefs.js:134
msgid "Position in Panel"
msgstr "面板上的位置"

#: ../src/prefs.js:135
msgid "Center"
msgstr "中央"

#: ../src/prefs.js:135
msgid "Right"
msgstr "右邊"

#: ../src/prefs.js:135
msgid "Left"
msgstr "左邊"

#: ../src/prefs.js:136
msgid "Wind Direction by Arrows"
msgstr "使用箭頭指示風向"

#: ../src/prefs.js:138
msgid "Translate Conditions"
msgstr "翻譯天氣狀態"

#: ../src/prefs.js:140
msgid "Symbolic Icons"
msgstr "顯示象徵性符號"

#: ../src/prefs.js:142
msgid "Text on buttons"
msgstr ""

#: ../src/prefs.js:144
msgid "Temperature in Panel"
msgstr "面板上顯示溫度"

#: ../src/prefs.js:146
msgid "Conditions in Panel"
msgstr "面板上顯示天氣狀態"

#: ../src/prefs.js:148
msgid "Center forecast"
msgstr "預報資訊居中顯示"

#: ../src/prefs.js:150
msgid "Number of days in forecast"
msgstr "預報的天數"

#: ../src/prefs.js:152
msgid "Maximal number of digits after the decimal point"
msgstr "小數點後的最大位數"

#: ../src/prefs.js:154
msgid "Personal Api key from openweathermap.org"
msgstr "openweathermap.org 的個人 API 密鑰"

#: ../src/prefs.js:303
msgid "Name of the city"
msgstr "城市名"

#: ../src/prefs.js:488
#, python-format
msgid "Remove %s ?"
msgstr "移除 %s ？"<|MERGE_RESOLUTION|>--- conflicted
+++ resolved
@@ -9,13 +9,8 @@
 msgstr ""
 "Project-Id-Version: gnome-shell-extension-openweather\n"
 "Report-Msgid-Bugs-To: \n"
-<<<<<<< HEAD
-"POT-Creation-Date: 2014-04-18 18:36+0200\n"
-"PO-Revision-Date: 2014-06-14 13:46+0800\n"
-=======
 "POT-Creation-Date: 2014-08-09 23:12+0200\n"
-"PO-Revision-Date: 2014-06-07 22:26+0800\n"
->>>>>>> 70ba3580
+"PO-Revision-Date: 2014-08-17 16:40+0800\n"
 "Last-Translator: shlinux <lishaohui.qd@163.com>\n"
 "Language-Team: Chinese (Traditional) <>\n"
 "Language: zh_TW\n"
@@ -31,13 +26,8 @@
 
 #: ../src/extension.js:312
 #, python-format
-<<<<<<< HEAD
-msgid "Can not open %s"
-msgstr "無法開啓 %s"
-=======
 msgid "Schema \"%s\" not found."
 msgstr "未找到 Schema \"%s\"。"
->>>>>>> 70ba3580
 
 #: ../src/extension.js:714
 msgid "Locations"
@@ -488,7 +478,7 @@
 
 #: ../src/prefs.js:142
 msgid "Text on buttons"
-msgstr ""
+msgstr "圖示顯示文本"
 
 #: ../src/prefs.js:144
 msgid "Temperature in Panel"
