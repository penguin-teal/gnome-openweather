--- conflicted
+++ resolved
@@ -9,13 +9,8 @@
 "Project-Id-Version: 3.0.2\n"
 "Report-Msgid-Bugs-To: https://github.com/jenslody/gnome-shell-extension-"
 "openweather/issues\n"
-<<<<<<< HEAD
 "POT-Creation-Date: 2017-04-02 23:47+0200\n"
-"PO-Revision-Date: 2017-02-04 20:29+0100\n"
-=======
-"POT-Creation-Date: 2016-10-04 00:34+0200\n"
-"PO-Revision-Date: 2016-12-11 21:58-0200\n"
->>>>>>> 84bdcf0c
+"PO-Revision-Date: 2017-10-02 01:59-0300\n"
 "Last-Translator: Diego Neves <diego@diegoneves.eti.br>\n"
 "Language-Team: Brazilian Portuguese <debian-l10n-portuguese@lists.debian."
 "org>\n"
@@ -24,11 +19,7 @@
 "Content-Type: text/plain; charset=UTF-8\n"
 "Content-Transfer-Encoding: 8bit\n"
 "Plural-Forms: nplurals=2; plural=(n!=1);\n"
-<<<<<<< HEAD
-"X-Generator: Gtranslator 2.91.7\n"
-=======
-"X-Generator: Poedit 1.8.11\n"
->>>>>>> 84bdcf0c
+"X-Generator: Poedit 2.0.4\n"
 
 #: src/extension.js:174
 msgid "..."
@@ -332,7 +323,7 @@
 #, javascript-format
 msgid "%d day ago"
 msgid_plural "%d days ago"
-msgstr[0] "%d dia atrás"
+msgstr[0] "%d dia"
 msgstr[1] "%d dias atrás"
 
 #: src/darksky_net.js:174 src/darksky_net.js:176 src/openweathermap_org.js:366
@@ -357,7 +348,7 @@
 
 #: src/openweathermap_org.js:181
 msgid "Thunderstorm with light rain"
-msgstr "temporal com chuva leve"
+msgstr "Temporal com chuva leve"
 
 #: src/openweathermap_org.js:183
 msgid "Thunderstorm with rain"
@@ -365,7 +356,7 @@
 
 #: src/openweathermap_org.js:185
 msgid "Thunderstorm with heavy rain"
-msgstr "temporal com chuva pesada"
+msgstr "Temporal com chuva pesada"
 
 #: src/openweathermap_org.js:187
 msgid "Light thunderstorm"
@@ -385,19 +376,19 @@
 
 #: src/openweathermap_org.js:195
 msgid "Thunderstorm with light drizzle"
-msgstr "temporal com chuvisco"
+msgstr "Temporal com chuvisco"
 
 #: src/openweathermap_org.js:197
 msgid "Thunderstorm with drizzle"
-msgstr "temporal com garoa"
+msgstr "Temporal com garoa"
 
 #: src/openweathermap_org.js:199
 msgid "Thunderstorm with heavy drizzle"
-msgstr "temporal com garoa pesada"
+msgstr "Temporal com garoa pesada"
 
 #: src/openweathermap_org.js:201
 msgid "Light intensity drizzle"
-msgstr "garoa leve"
+msgstr "Garoa leve"
 
 #: src/openweathermap_org.js:203
 msgid "Drizzle"
@@ -405,11 +396,11 @@
 
 #: src/openweathermap_org.js:205
 msgid "Heavy intensity drizzle"
-msgstr "garoa densa"
+msgstr "Garoa densa"
 
 #: src/openweathermap_org.js:207
 msgid "Light intensity drizzle rain"
-msgstr "chuva com nebulosidade baixa"
+msgstr "Chuva com nebulosidade baixa"
 
 #: src/openweathermap_org.js:209
 msgid "Drizzle rain"
@@ -417,7 +408,7 @@
 
 #: src/openweathermap_org.js:211
 msgid "Heavy intensity drizzle rain"
-msgstr "chuva com nebulosidade pesada"
+msgstr "Chuva com nebulosidade pesada"
 
 #: src/openweathermap_org.js:213
 msgid "Shower rain and drizzle"
@@ -425,7 +416,7 @@
 
 #: src/openweathermap_org.js:215
 msgid "Heavy shower rain and drizzle"
-msgstr "chuva pesada com garoa"
+msgstr "Chuva pesada com garoa"
 
 #: src/openweathermap_org.js:217
 msgid "Shower drizzle"
@@ -433,23 +424,23 @@
 
 #: src/openweathermap_org.js:219
 msgid "Light rain"
-msgstr "chuva leve"
+msgstr "Chuva leve"
 
 #: src/openweathermap_org.js:221
 msgid "Moderate rain"
-msgstr "chuva moderada"
+msgstr "Chuva moderada"
 
 #: src/openweathermap_org.js:223
 msgid "Heavy intensity rain"
-msgstr "chuva pesada"
+msgstr "Chuva pesada"
 
 #: src/openweathermap_org.js:225
 msgid "Very heavy rain"
-msgstr "chuva muito pesada"
+msgstr "Chuva muito pesada"
 
 #: src/openweathermap_org.js:227
 msgid "Extreme rain"
-msgstr "chuva forte"
+msgstr "Chuva forte"
 
 #: src/openweathermap_org.js:229
 msgid "Freezing rain"
@@ -457,31 +448,31 @@
 
 #: src/openweathermap_org.js:231
 msgid "Light intensity shower rain"
-msgstr "chuva leve"
+msgstr "Chuva leve"
 
 #: src/openweathermap_org.js:233
 msgid "Shower rain"
-msgstr "chuva"
+msgstr "Chuva"
 
 #: src/openweathermap_org.js:235
 msgid "Heavy intensity shower rain"
-msgstr "chuva pesada"
+msgstr "Chuva pesada"
 
 #: src/openweathermap_org.js:237
 msgid "Ragged shower rain"
-msgstr "chuvas irregulares"
+msgstr "Chuvas irregulares"
 
 #: src/openweathermap_org.js:239
 msgid "Light snow"
-msgstr "Neve"
+msgstr "Pouca neve"
 
 #: src/openweathermap_org.js:241
 msgid "Snow"
-msgstr "neve"
+msgstr "Neve"
 
 #: src/openweathermap_org.js:243
 msgid "Heavy snow"
-msgstr "Forte nevada"
+msgstr "Forte nevasca"
 
 #: src/openweathermap_org.js:245
 msgid "Sleet"
@@ -493,7 +484,7 @@
 
 #: src/openweathermap_org.js:249
 msgid "Light rain and snow"
-msgstr "Chuva e neve"
+msgstr "Chuva leve e neve"
 
 #: src/openweathermap_org.js:251
 msgid "Rain and snow"
@@ -513,15 +504,15 @@
 
 #: src/openweathermap_org.js:259
 msgid "Mist"
-msgstr "névoa"
+msgstr "Névoa"
 
 #: src/openweathermap_org.js:261
 msgid "Smoke"
-msgstr "fumaça"
+msgstr "Fumaça"
 
 #: src/openweathermap_org.js:263
 msgid "Haze"
-msgstr "neblina"
+msgstr "Neblina"
 
 #: src/openweathermap_org.js:265
 msgid "Sand/Dust Whirls"
@@ -533,11 +524,11 @@
 
 #: src/openweathermap_org.js:269
 msgid "Sand"
-msgstr "areia"
+msgstr "Areia"
 
 #: src/openweathermap_org.js:271
 msgid "Dust"
-msgstr "poeira"
+msgstr "Poeira"
 
 #: src/openweathermap_org.js:273
 msgid "VOLCANIC ASH"
@@ -553,19 +544,19 @@
 
 #: src/openweathermap_org.js:279
 msgid "Sky is clear"
-msgstr "céu limpo"
+msgstr "Céu limpo"
 
 #: src/openweathermap_org.js:281
 msgid "Few clouds"
-msgstr "poucas nuvens"
+msgstr "Poucas nuvens"
 
 #: src/openweathermap_org.js:283
 msgid "Scattered clouds"
-msgstr "nuvens esparsas"
+msgstr "Nuvens esparsas"
 
 #: src/openweathermap_org.js:285
 msgid "Broken clouds"
-msgstr "nublado"
+msgstr "Nublado"
 
 #: src/openweathermap_org.js:287
 msgid "Overcast clouds"
@@ -583,7 +574,7 @@
 #: src/prefs.js:209 src/prefs.js:273 src/prefs.js:318
 #, javascript-format
 msgid "\"%s\" not found"
-msgstr "Schema \"%s\" não encontrado."
+msgstr "\"%s\" não encontrado"
 
 #: src/prefs.js:379
 msgid "Location"
@@ -600,7 +591,7 @@
 
 #: src/prefs.js:1071
 msgid "default"
-msgstr "Padrão"
+msgstr "padrão"
 
 #: data/weather-settings.ui:31
 msgid "Edit name"
@@ -633,7 +624,7 @@
 
 #: data/weather-settings.ui:225
 msgid "e.g. Vaiaku, Tuvalu or -8.5211767,179.1976747"
-msgstr "ex: Vaiaku, Tuvalu or -8.5211767,179.1976747"
+msgstr "ex: Teófilo Otoni, Brazil ou -17.8599929261818,-41.5090768008470"
 
 #: data/weather-settings.ui:235
 msgid "Find"
@@ -665,7 +656,7 @@
 "provide seperate downloads for current weather and forecasts."
 msgstr ""
 "Nota: a previsão de tempo não é utilizada pelo Dark Sky, porque eles não "
-"fornecem downloads separados de tempo atual e previsões"
+"fornecem downloads separados de tempo atual e previsões."
 
 #: data/weather-settings.ui:615
 msgid "Use extensions api-key for openweathermap.org"
@@ -676,12 +667,12 @@
 "Switch off, if you have your own api-key for openweathermap.org and put it "
 "into the text-box below."
 msgstr ""
-"Desative se você tiver a sua api-key do openweathermap.org e coloqueNa caixa "
-"de texto a seguir."
+"Desative se você tiver a sua api-key do openweathermap.org e adicione na "
+"caixa de texto a seguir."
 
 #: data/weather-settings.ui:643
 msgid "Weather provider"
-msgstr "Meteorologia fornecida por:"
+msgstr "Meteorologia fornecida por"
 
 #: data/weather-settings.ui:663
 msgid "Chose geolocation provider"
@@ -689,11 +680,11 @@
 
 #: data/weather-settings.ui:689
 msgid "Personal AppKey from developer.mapquest.com"
-msgstr "Api key pessoal do openweathermap.org"
+msgstr "Api key pessoal do developer.mapquest.com"
 
 #: data/weather-settings.ui:718
 msgid "Geolocation provider"
-msgstr "Meteorologia fornecida por:"
+msgstr "Geolocalização fornecida por"
 
 #: data/weather-settings.ui:738
 #: data/org.gnome.shell.extensions.openweather.gschema.xml:63
@@ -772,7 +763,7 @@
 #: data/weather-settings.ui:978
 #: data/org.gnome.shell.extensions.openweather.gschema.xml:137
 msgid "Maximal number of digits after the decimal point"
-msgstr "Numero de máximo de digitos decimais"
+msgstr "Numero de máximo de dígitos decimais"
 
 #: data/weather-settings.ui:990
 msgid "Center"
@@ -792,11 +783,11 @@
 
 #: data/weather-settings.ui:1202
 msgid "Version: "
-msgstr "Versão"
+msgstr "Versão: "
 
 #: data/weather-settings.ui:1216
 msgid "unknown (self-build ?)"
-msgstr "Desconhecido (self-build ?)"
+msgstr "desconhecido (auto-construido ?)"
 
 #: data/weather-settings.ui:1236
 msgid ""
@@ -833,11 +824,11 @@
 
 #: data/org.gnome.shell.extensions.openweather.gschema.xml:55
 msgid "Weather Provider"
-msgstr "Meteorologia fornecida por:"
+msgstr "Meteorologia fornecida por"
 
 #: data/org.gnome.shell.extensions.openweather.gschema.xml:59
 msgid "Geolocation Provider"
-msgstr "Meteorologia fornecida por:"
+msgstr "Meteorologia fornecida por"
 
 #: data/org.gnome.shell.extensions.openweather.gschema.xml:71
 msgid "Wind Speed Units"
@@ -857,7 +848,7 @@
 
 #: data/org.gnome.shell.extensions.openweather.gschema.xml:81
 msgid "City to be displayed"
-msgstr "Cidade que será mostrada"
+msgstr "Cidade a ser mostrada"
 
 #: data/org.gnome.shell.extensions.openweather.gschema.xml:85
 msgid "Actual City"
@@ -869,11 +860,11 @@
 
 #: data/org.gnome.shell.extensions.openweather.gschema.xml:117
 msgid "Horizontal position of menu-box."
-msgstr "Posição horizontal da caixa de menu"
+msgstr "Posição horizontal da caixa de menu."
 
 #: data/org.gnome.shell.extensions.openweather.gschema.xml:121
 msgid "Refresh interval (actual weather)"
-msgstr "Intervalo de Atualização (cima atual)"
+msgstr "Intervalo de Atualização (clima atual)"
 
 #: data/org.gnome.shell.extensions.openweather.gschema.xml:125
 msgid "Refresh interval (forecast)"
@@ -881,7 +872,7 @@
 
 #: data/org.gnome.shell.extensions.openweather.gschema.xml:129
 msgid "Center forecastbox."
-msgstr "Previsão central"
+msgstr "Previsão central."
 
 #: data/org.gnome.shell.extensions.openweather.gschema.xml:141
 msgid "Your personal API key from openweathermap.org"
@@ -889,7 +880,7 @@
 
 #: data/org.gnome.shell.extensions.openweather.gschema.xml:145
 msgid "Use the extensions default API key from openweathermap.org"
-msgstr "Use a API key padrão da extensão para openweathermap.org"
+msgstr "Use a API key padrão da extensão do openweathermap.org"
 
 #: data/org.gnome.shell.extensions.openweather.gschema.xml:149
 msgid "Your personal API key from Dark Sky"
